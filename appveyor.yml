--- conflicted
+++ resolved
@@ -2,13 +2,6 @@
 
 environment:
   matrix:
-<<<<<<< HEAD
-=======
-    # - PYTHON: "C:\\Python36"
-    # - PYTHON: "C:\\Python37"
-    # - PYTHON: "C:\\Python38"
-    # - PYTHON: "C:\\Python39"
->>>>>>> b99cd518
     - PYTHON: "C:\\Python36-x64"
     - PYTHON: "C:\\Python37-x64"
     - PYTHON: "C:\\Python38-x64"
@@ -16,11 +9,8 @@
 
 install:
   # We need wheel installed to build wheels
-<<<<<<< HEAD
   - "%PYTHON%\\python.exe -m pip install wheel pip --upgrade"
-=======
-  - "%PYTHON%\\python.exe -m pip install wheel pip -U"
->>>>>>> b99cd518
+
 
 build: off
 
